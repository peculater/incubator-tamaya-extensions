/*
 * Licensed to the Apache Software Foundation (ASF) under one
 * or more contributor license agreements.  See the NOTICE file
 * distributed with this work for additional information
 * regarding copyright ownership.  The ASF licenses this file
 * to you under the Apache License, Version 2.0 (the
 * "License"); you may not use this file except in compliance
 * with the License.  You may obtain a copy of the License at
 *
 *   http://www.apache.org/licenses/LICENSE-2.0
 *
 * Unless required by applicable law or agreed to in writing,
 * software distributed under the License is distributed on an
 * "AS IS" BASIS, WITHOUT WARRANTIES OR CONDITIONS OF ANY
 * KIND, either express or implied.  See the License for the
 * specific language governing permissions and limitations
 * under the License.
 */
package org.apache.tamaya.ext.examples.injection;

import org.apache.tamaya.inject.api.Config;
import org.apache.tamaya.inject.api.ConfigSection;

/**
 * Simple example bean, mapped by default names mostly.
 */
@ConfigSection("example")
@SuppressWarnings("all")
public class Example {

    private String type;
    private String name;
    @Config(defaultValue = "No description available.")
    private String description;
    private int version;
<<<<<<< HEAD
    @Config(key="author")
=======
    @Config(key = "author")
>>>>>>> 224c7147
    private String exampleAuthor;

    @Override
    public String toString() {
        return "Example Metadata:" +
                "type='" + type + '\'' +
                ", name='" + name + '\'' +
                ", description='" + description + '\'' +
                ", version=" + version +
                ", exampleAuthor='" + exampleAuthor + '\'';
    }
}<|MERGE_RESOLUTION|>--- conflicted
+++ resolved
@@ -33,11 +33,7 @@
     @Config(defaultValue = "No description available.")
     private String description;
     private int version;
-<<<<<<< HEAD
-    @Config(key="author")
-=======
     @Config(key = "author")
->>>>>>> 224c7147
     private String exampleAuthor;
 
     @Override
