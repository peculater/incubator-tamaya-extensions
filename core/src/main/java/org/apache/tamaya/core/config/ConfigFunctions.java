/*
 * Licensed to the Apache Software Foundation (ASF) under one
 * or more contributor license agreements.  See the NOTICE file
 * distributed with this work for additional information
 * regarding copyright ownership.  The ASF licenses this file
 * to you under the Apache License, Version 2.0 (the
 * "License"); you may not use this file except in compliance
 * with the License.  You may obtain a copy of the License at
 *
 *   http://www.apache.org/licenses/LICENSE-2.0
 *
 * Unless required by applicable law or agreed to in writing,
 * software distributed under the License is distributed on an
 * "AS IS" BASIS, WITHOUT WARRANTIES OR CONDITIONS OF ANY
 * KIND, either express or implied.  See the License for the
 * specific language governing permissions and limitations
 * under the License.
 */
package org.apache.tamaya.core.config;

import org.apache.tamaya.Configuration;
import org.apache.tamaya.core.properties.PropertySourceBuilder;

import java.util.*;
import java.util.function.UnaryOperator;
import java.util.stream.Collectors;

/**
 * Accessor that provides useful functions along with configuration.
 */
public final class ConfigFunctions {
    /**
     * Private singleton constructor.
     */
    private ConfigFunctions() {
    }

    /**
     * Creates a ConfigOperator that creates a Configuration containing only keys
     * that are contained in the given area (non recursive). Hereby
     * the area key is stripped away fromMap the resulting key.
     *
     * @param areaKey the area key, not null
     * @return the area configuration, with the areaKey stripped away.
     */
    public static UnaryOperator<Configuration> selectArea(String areaKey) {
        return selectArea(areaKey, true);
    }

    /**
     * Creates a ConfigOperator that creates a Configuration containing only keys
     * that are contained in the given area (non recursive).
     *
     * @param areaKey   the area key, not null
     * @param stripKeys if set to true, the area key is stripped away fromMap the resulting key.
     * @return the area configuration, with the areaKey stripped away.
     */
    public static UnaryOperator<Configuration> selectArea(String areaKey, boolean stripKeys) {
        return config -> {
            Map<String, String> area = new HashMap<>();
            area.putAll(
                    config.toMap().entrySet().stream()
                            .filter(e -> isKeyInArea(e.getKey(), areaKey))
                            .collect(Collectors.toMap(
                                    e -> stripKeys ? e.getKey().substring(areaKey.length() + 1) : e.getKey(),
<<<<<<< HEAD
                                    e -> e.getValue())));
            return PropertySourceBuilder.of("area: " + areaKey).addMap(area).build().toConfiguration();
=======
                                    Map.Entry::getValue)));
            return PropertySourceBuilder.create("area: " + areaKey).addMap(area).build().toConfiguration();
>>>>>>> 9ac2684f
        };
    }

    /**
     * Calculates the current area key and compares it with the given key.
     *
     * @param key     the fully qualified entry key, not null
     * @param areaKey the area key, not null
     * @return true, if the entry is exact in this area
     */
    public static boolean isKeyInArea(String key, String areaKey) {
        int lastIndex = key.lastIndexOf('.');
        String curAreaKey = lastIndex > 0 ? key.substring(0, lastIndex) : "";
        return curAreaKey.equals(areaKey);
    }

    /**
     * Creates a ConfigOperator that creates a Configuration containing only keys
     * that are contained in the given area (recursive). Hereby
     * the area key is stripped away fromMap the resulting key.
     *
     * @param areaKey the area key, not null
     * @return the area configuration, with the areaKey stripped away.
     */
    public static UnaryOperator<Configuration> selectAreaRecursive(String areaKey) {
        return selectAreaRecursive(areaKey, true);
    }

    /**
     * Creates a ConfigOperator that creates a Configuration containing only keys
     * that are contained in the given area (recursive).
     *
     * @param areaKey   the area key, not null
     * @param stripKeys if set to true, the area key is stripped away fromMap the resulting key.
     * @return the area configuration, with the areaKey stripped away.
     */
    public static UnaryOperator<Configuration> selectAreaRecursive(String areaKey, boolean stripKeys) {
        return config -> {
            Map<String, String> area = new HashMap<>();
            String lookupKey = areaKey + '.';
            area.putAll(
                    config.toMap().entrySet().stream()
                            .filter(e -> e.getKey().startsWith(lookupKey))
                            .collect(Collectors.toMap(
                                    e -> stripKeys ? e.getKey().substring(areaKey.length() + 1) : e.getKey(),
<<<<<<< HEAD
                                    e -> e.getValue())));
            return PropertySourceBuilder.of("area (recursive): " + areaKey).addMap(area).build().toConfiguration();
=======
                                    Map.Entry::getValue)));
            return PropertySourceBuilder.create("area (recursive): " + areaKey).addMap(area).build().toConfiguration();
>>>>>>> 9ac2684f
        };
    }

    /**
     * Creates a ConfigOperator that creates a Configuration containing only keys
     * that are contained in the given area (non recursive). Hereby
     * the area key is stripped away fromMap the resulting key.
     *
     * @param areaKey the area key, not null
     * @param mappedAreaKey the target key, not null
     * @return the area configuration, with the areaKey stripped away.
     */
    public static UnaryOperator<Configuration> mapArea(String areaKey, String mappedAreaKey) {
        return mapKeys(key -> key.startsWith(areaKey + '.')?
                mappedAreaKey + key.substring(areaKey.length()):key);
    }

    /**
     * Creates a {@link UnaryOperator} that creates a {@link org.apache.tamaya.Configuration} that maps any keys as
     * defined by the {@code keyMapper} given. If the {@code keyMapper} returns
     * {@code null} for a value, it is removed from the resulting map.
     *
     * @param keyMapper the key mapper, not null
     * @return the area configuration, with the areaKey stripped away.
     */
    public static UnaryOperator<Configuration> mapKeys(UnaryOperator<String> keyMapper) {
        return (c) -> new MappedConfiguration(c, keyMapper);
    }

}<|MERGE_RESOLUTION|>--- conflicted
+++ resolved
@@ -63,13 +63,8 @@
                             .filter(e -> isKeyInArea(e.getKey(), areaKey))
                             .collect(Collectors.toMap(
                                     e -> stripKeys ? e.getKey().substring(areaKey.length() + 1) : e.getKey(),
-<<<<<<< HEAD
-                                    e -> e.getValue())));
+                                    Map.Entry::getValue)));
             return PropertySourceBuilder.of("area: " + areaKey).addMap(area).build().toConfiguration();
-=======
-                                    Map.Entry::getValue)));
-            return PropertySourceBuilder.create("area: " + areaKey).addMap(area).build().toConfiguration();
->>>>>>> 9ac2684f
         };
     }
 
@@ -115,13 +110,8 @@
                             .filter(e -> e.getKey().startsWith(lookupKey))
                             .collect(Collectors.toMap(
                                     e -> stripKeys ? e.getKey().substring(areaKey.length() + 1) : e.getKey(),
-<<<<<<< HEAD
-                                    e -> e.getValue())));
+                                    Map.Entry::getValue)));
             return PropertySourceBuilder.of("area (recursive): " + areaKey).addMap(area).build().toConfiguration();
-=======
-                                    Map.Entry::getValue)));
-            return PropertySourceBuilder.create("area (recursive): " + areaKey).addMap(area).build().toConfiguration();
->>>>>>> 9ac2684f
         };
     }
 
